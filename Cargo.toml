[package]
name = "ruforo"
version = "0.1.0"
edition = "2021"

[dependencies]
actix = "0.12.0"
actix-session = "0.5.0-beta.4"
actix-web = "4.0.0-beta.13"
actix-web-actors = "4.0.0-beta.7"
argon2 = "0.3.1"
askama = { git = "https://github.com/djc/askama", default-features = false, features = ["with-actix-web", "mime", "mime_guess"] }
askama_actix = { git = "https://github.com/djc/askama" }
bytes = "1.1.0"
bytestring = "1.0.0"
chrono = { version = "0.4.19", features = ["serde"] }
dotenv = "0.15.0"
env_logger = "0.9.0"
futures = "0.3.18"
futures-util = "0.3.18"
lettre = "0.10.0-rc.4"
<<<<<<< HEAD
sea-orm = { version = "^0", features = [ "sqlx-postgres", "runtime-actix-rustls", "macros" ], default-features = false }
serde = "1"
uuid = { version = "0.8", default-features = false, features = ["v4"] }
rsass = "^0.22"
=======
sea-orm = { version = "0.4.0", features = [ "sqlx-postgres", "runtime-actix-rustls", "macros" ], default-features = false }
serde = "1.0.130"
uuid = { version = "0.8.2", default-features = false, features = ["v4"] }
>>>>>>> e68ba595

[dev-dependencies]
actix-test = "0.1.0-beta.7"<|MERGE_RESOLUTION|>--- conflicted
+++ resolved
@@ -19,16 +19,10 @@
 futures = "0.3.18"
 futures-util = "0.3.18"
 lettre = "0.10.0-rc.4"
-<<<<<<< HEAD
-sea-orm = { version = "^0", features = [ "sqlx-postgres", "runtime-actix-rustls", "macros" ], default-features = false }
-serde = "1"
-uuid = { version = "0.8", default-features = false, features = ["v4"] }
 rsass = "^0.22"
-=======
 sea-orm = { version = "0.4.0", features = [ "sqlx-postgres", "runtime-actix-rustls", "macros" ], default-features = false }
 serde = "1.0.130"
 uuid = { version = "0.8.2", default-features = false, features = ["v4"] }
->>>>>>> e68ba595
 
 [dev-dependencies]
 actix-test = "0.1.0-beta.7"