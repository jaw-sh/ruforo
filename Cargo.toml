--- conflicted
+++ resolved
@@ -5,11 +5,8 @@
 
 [dependencies]
 actix = "0.12.0"
-<<<<<<< HEAD
 actix-identity = "0.4.0-beta.4"
-=======
 actix-multipart = "0.4.0-beta.9"
->>>>>>> b64d7001
 actix-session = "0.5.0-beta.4"
 actix-web = "4.0.0-beta.13"
 actix-web-actors = "4.0.0-beta.7"
@@ -20,7 +17,7 @@
 bytes = "1.1.0"
 bytestring = "1.0.0"
 chrono = { version = "0.4.19", features = ["serde"] }
-time = "0.3.5"
+time = "0.2.27"
 dotenv = "0.15.0"
 env_logger = "0.9.0"
 futures = "0.3.18"
