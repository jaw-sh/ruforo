table! {
<<<<<<< HEAD
    posts (id) {
        id -> Int8,
        title -> Varchar,
        body -> Text,
        post_date -> Timestamp,
=======
    ip (id) {
        id -> Int4,
        address -> Inet,
        first_seen_on -> Timestamp,
        last_seen_on -> Timestamp,
>>>>>>> 25c0ffef
    }
}

table! {
<<<<<<< HEAD
    users (id) {
        id -> Int8,
        username -> Varchar,
        password -> Varchar,
        join_date -> Timestamp,
        email -> Nullable<Varchar>,
    }
}

allow_tables_to_appear_in_same_query!(
    posts,
    users,
);
=======
    ugc (id) {
        id -> Int4,
        ugc_revision_id -> Nullable<Int4>,
    }
}

table! {
    ugc_revisions (id) {
        id -> Int4,
        ugc_id -> Int4,
        ip_id -> Nullable<Int4>,
        user_id -> Nullable<Int4>,
        created_at -> Timestamp,
        content -> Nullable<Text>,
    }
}

table! {
    users (id) {
        id -> Int4,
        created_on -> Nullable<Timestamp>,
        name -> Text,
    }
}

joinable!(ugc_revisions -> ip (ip_id));
joinable!(ugc_revisions -> users (user_id));

allow_tables_to_appear_in_same_query!(ip, ugc, ugc_revisions, users,);
>>>>>>> 25c0ffef
<|MERGE_RESOLUTION|>--- conflicted
+++ resolved
@@ -1,36 +1,13 @@
 table! {
-<<<<<<< HEAD
-    posts (id) {
-        id -> Int8,
-        title -> Varchar,
-        body -> Text,
-        post_date -> Timestamp,
-=======
     ip (id) {
         id -> Int4,
         address -> Inet,
-        first_seen_on -> Timestamp,
-        last_seen_on -> Timestamp,
->>>>>>> 25c0ffef
+        first_seen_at -> Timestamp,
+        last_seen_at -> Timestamp,
     }
 }
 
 table! {
-<<<<<<< HEAD
-    users (id) {
-        id -> Int8,
-        username -> Varchar,
-        password -> Varchar,
-        join_date -> Timestamp,
-        email -> Nullable<Varchar>,
-    }
-}
-
-allow_tables_to_appear_in_same_query!(
-    posts,
-    users,
-);
-=======
     ugc (id) {
         id -> Int4,
         ugc_revision_id -> Nullable<Int4>,
@@ -51,13 +28,18 @@
 table! {
     users (id) {
         id -> Int4,
-        created_on -> Nullable<Timestamp>,
+        created_at -> Timestamp,
         name -> Text,
+        password -> Text,
     }
 }
 
 joinable!(ugc_revisions -> ip (ip_id));
 joinable!(ugc_revisions -> users (user_id));
 
-allow_tables_to_appear_in_same_query!(ip, ugc, ugc_revisions, users,);
->>>>>>> 25c0ffef
+allow_tables_to_appear_in_same_query!(
+    ip,
+    ugc,
+    ugc_revisions,
+    users,
+);