// use crate::session::new_session;
use crate::frontend::TemplateToPubResponse;
use crate::orm::users;
use crate::orm::users::Entity as Users;
use crate::session;
use crate::session::MainData;
<<<<<<< HEAD
use crate::templates::LoginTemplate;
=======
use crate::template::LoginTemplate;
>>>>>>> 12af168d
use actix_web::{error, get, post, web, Error, HttpResponse, Responder};
use argon2::password_hash::{PasswordHash, PasswordVerifier};
use sea_orm::{entity::*, query::*, DatabaseConnection, FromQueryResult, QueryFilter};
use serde::Deserialize;
use uuid::Uuid;

#[derive(Deserialize)]
pub struct FormData {
    username: String,
    password: String,
}

async fn login(
    db: &DatabaseConnection,
    name_: &str,
    pass_: &str,
    my: &web::Data<MainData<'_>>,
) -> Result<i32, Error> {
    #[derive(Debug, FromQueryResult)]
    struct SelectResult {
        id: i32,
        password: String,
    }

    let select = Users::find()
        .select_only()
        .column(users::Column::Id)
        .column(users::Column::Password)
        .filter(users::Column::Name.eq(name_));

    let user = select
        .into_model::<SelectResult>()
        .one(db)
        .await
        .map_err(|e| {
            log::error!("Login: {}", e);
            error::ErrorInternalServerError("DB error")
        })?
        .ok_or_else(|| error::ErrorInternalServerError("user not found or bad password"))?;

    let parsed_hash = PasswordHash::new(&user.password).unwrap();
    my.argon2
        .verify_password(pass_.as_bytes(), &parsed_hash)
        .map_err(|_| error::ErrorInternalServerError("user not found or bad password"))?;
    Ok(user.id)
}

#[post("/login")]
pub async fn login_post(
    session: actix_session::Session,
    form: web::Form<FormData>,
    my: web::Data<MainData<'_>>,
) -> Result<HttpResponse, Error> {
    // don't forget to sanitize kek and add error handling
    let user_id = login(&my.pool, &form.username, &form.password, &my).await?;

    let uuid = session::new_session(&my.pool, &my.cache.sessions, user_id)
        .await
        .map_err(|e| {
            log::error!("error {:?}", e);
            error::ErrorInternalServerError("DB error")
        })?;

    session
        .insert("logged_in", true)
        .map_err(|_| error::ErrorInternalServerError("middleware error"))?;

    session
        .insert("token", uuid)
        .map_err(|_| error::ErrorInternalServerError("middleware error"))?;

    Ok(HttpResponse::Ok().finish())
}

#[get("/login")]
pub async fn login_get(
    cookies: actix_session::Session,
<<<<<<< HEAD
    my: web::Data<MainData<'_>>,
=======
    my: web::Data<MainData<'static>>,
>>>>>>> 12af168d
) -> Result<impl Responder, Error> {
    let mut tmpl = LoginTemplate {
        user_id: None,
        logged_in: false,
        username: None,
        token: None,
    };

    let uuid = cookies.get::<String>("token").map_err(|e| {
        log::error!("{}", e);
        error::ErrorInternalServerError("cookiejar error")
    })?;

    let uuid_str; // hack to make the compiler happy about lifetimes
    if let Some(uuid) = uuid {
        match Uuid::parse_str(&uuid) {
            Ok(uuid) => {
                // copying by value is not preferred, but we do it to prevent holding the mutex
                if let Some(ses) = session::get_session(&my.cache.sessions, &uuid).await {
                    tmpl.user_id = Some(ses.user_id);
                    tmpl.logged_in = true;
                    uuid_str = uuid.to_string();
                    tmpl.token = Some(&uuid_str);
                }
            }
            Err(e) => {
                log::error!("{}", e);
            }
        }
    }

    Ok(tmpl.to_pub_response())
}<|MERGE_RESOLUTION|>--- conflicted
+++ resolved
@@ -4,11 +4,7 @@
 use crate::orm::users::Entity as Users;
 use crate::session;
 use crate::session::MainData;
-<<<<<<< HEAD
-use crate::templates::LoginTemplate;
-=======
 use crate::template::LoginTemplate;
->>>>>>> 12af168d
 use actix_web::{error, get, post, web, Error, HttpResponse, Responder};
 use argon2::password_hash::{PasswordHash, PasswordVerifier};
 use sea_orm::{entity::*, query::*, DatabaseConnection, FromQueryResult, QueryFilter};
@@ -86,11 +82,7 @@
 #[get("/login")]
 pub async fn login_get(
     cookies: actix_session::Session,
-<<<<<<< HEAD
     my: web::Data<MainData<'_>>,
-=======
-    my: web::Data<MainData<'static>>,
->>>>>>> 12af168d
 ) -> Result<impl Responder, Error> {
     let mut tmpl = LoginTemplate {
         user_id: None,
