// use crate::session::new_session;
use crate::frontend::TemplateToPubResponse;
use crate::orm::users;
use crate::orm::users::Entity as Users;
use crate::session;
use crate::session::MainData;
use crate::template::LoginTemplate;
use actix_web::{error, get, post, web, Error, HttpResponse, Responder};
use argon2::password_hash::{PasswordHash, PasswordVerifier};
use sea_orm::{entity::*, query::*, DatabaseConnection, FromQueryResult, QueryFilter};
use serde::Deserialize;
use uuid::Uuid;

#[derive(Deserialize)]
pub struct FormData {
    username: String,
    password: String,
}

async fn login(
    db: &DatabaseConnection,
    name_: &str,
    pass_: &str,
    my: &web::Data<MainData<'_>>,
) -> Result<i32, Error> {
    #[derive(Debug, FromQueryResult)]
    struct SelectResult {
        id: i32,
        password: String,
    }

    let select = Users::find()
        .select_only()
        .column(users::Column::Id)
        .column(users::Column::Password)
        .filter(users::Column::Name.eq(name_));

    let user = select
        .into_model::<SelectResult>()
        .one(db)
        .await
        .map_err(|e| {
            log::error!("Login: {}", e);
            error::ErrorInternalServerError("DB error")
        })?
        .ok_or_else(|| error::ErrorInternalServerError("user not found or bad password"))?;

    let parsed_hash = PasswordHash::new(&user.password).unwrap();
    my.argon2
        .verify_password(pass_.as_bytes(), &parsed_hash)
        .map_err(|_| error::ErrorInternalServerError("user not found or bad password"))?;
    Ok(user.id)
}

#[post("/login")]
pub async fn login_post(
    session: actix_session::Session,
    form: web::Form<FormData>,
    my: web::Data<MainData<'_>>,
) -> Result<HttpResponse, Error> {
    // don't forget to sanitize kek and add error handling
    let user_id = login(&my.pool, &form.username, &form.password, &my).await?;

    let uuid = session::new_session(&my.pool, &my.cache.sessions, user_id)
        .await
        .map_err(|e| {
            log::error!("error {:?}", e);
            error::ErrorInternalServerError("DB error")
        })?;

    session
        .insert("logged_in", true)
        .map_err(|_| error::ErrorInternalServerError("middleware error"))?;

    session
        .insert("token", uuid)
        .map_err(|_| error::ErrorInternalServerError("middleware error"))?;

    Ok(HttpResponse::Ok().finish())
}

#[get("/login")]
pub async fn login_get(
    cookies: actix_session::Session,
<<<<<<< HEAD
    my: web::Data<MainData<'static>>,
) -> Result<impl Responder, Error> {
=======
    my: web::Data<MainData<'_>>,
    ctx: web::ReqData<frontend::Context>,
) -> Result<HttpResponse, Error> {
>>>>>>> 4bb1fd92
    let mut tmpl = LoginTemplate {
        user_id: None,
        logged_in: false,
        username: None,
        token: None,
    };

    let uuid = cookies.get::<String>("token").map_err(|e| {
        log::error!("{}", e);
        error::ErrorInternalServerError("cookiejar error")
    })?;

    let uuid_str; // hack to make the compiler happy about lifetimes
    if let Some(uuid) = uuid {
        match Uuid::parse_str(&uuid) {
            Ok(uuid) => {
                // copying by value is not preferred, but we do it to prevent holding the mutex
                if let Some(ses) = session::get_session(&my.cache.sessions, &uuid).await {
                    tmpl.user_id = Some(ses.user_id);
                    tmpl.logged_in = true;
                    uuid_str = uuid.to_string();
                    tmpl.token = Some(&uuid_str);
                }
            }
            Err(e) => {
                log::error!("{}", e);
            }
        }
    }

    Ok(tmpl.to_pub_response())
}<|MERGE_RESOLUTION|>--- conflicted
+++ resolved
@@ -82,14 +82,8 @@
 #[get("/login")]
 pub async fn login_get(
     cookies: actix_session::Session,
-<<<<<<< HEAD
     my: web::Data<MainData<'static>>,
 ) -> Result<impl Responder, Error> {
-=======
-    my: web::Data<MainData<'_>>,
-    ctx: web::ReqData<frontend::Context>,
-) -> Result<HttpResponse, Error> {
->>>>>>> 4bb1fd92
     let mut tmpl = LoginTemplate {
         user_id: None,
         logged_in: false,
