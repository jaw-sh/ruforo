--- conflicted
+++ resolved
@@ -13,12 +13,8 @@
 pub mod frontend;
 mod index;
 mod login;
-<<<<<<< HEAD
 pub mod orm;
-=======
-pub mod proof;
 pub mod session;
->>>>>>> c8bba03d
 mod status;
 pub mod templates;
 mod thread;
