--- conflicted
+++ resolved
@@ -10,11 +10,8 @@
 
 mod chat;
 mod create_user;
-<<<<<<< HEAD
 mod forum;
-=======
 mod index;
->>>>>>> 8c46d206
 mod login;
 mod status;
 pub mod templates;
@@ -61,18 +58,10 @@
                     .secure(false),
             )
             .service(web::resource("/ws/").route(web::get().to(chat::ws_index)))
-<<<<<<< HEAD
-            .service(web::resource("/").to(index))
-            //            .service(web::resource("/t").to(|| async { HelloTemplate { name: "nigger" } }))
-            .service(hello)
-            //            .service(create_user::create_user)
-=======
             .service(index::index)
             .service(create_user::create_user_get)
             .service(create_user::create_user_post)
->>>>>>> 8c46d206
             .service(login::login_get)
-            //            .service(login::login_user)
             .service(forum::create_thread)
             .service(forum::read_forum)
             .service(thread::create_reply)
