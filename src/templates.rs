use askama_actix::Template;

#[derive(Template)]
#[template(path = "hello.html")]
pub struct HelloTemplate<'a> {
<<<<<<< HEAD
	pub name: &'a str,
}

#[derive(Template)]
#[template(path = "login.html")]
pub struct LoginTemplate<'a> {
	pub logged_in: bool,
	pub username: Option<&'a str>,
}

#[derive(Template)]
#[template(path = "index.html")]
pub struct IndexTemplate<'a> {
	pub logged_in: bool,
	pub username: Option<&'a str>,
}
=======
    pub name: &'a str,
}
>>>>>>> 25c0ffef
<|MERGE_RESOLUTION|>--- conflicted
+++ resolved
@@ -3,24 +3,19 @@
 #[derive(Template)]
 #[template(path = "hello.html")]
 pub struct HelloTemplate<'a> {
-<<<<<<< HEAD
-	pub name: &'a str,
+    pub name: &'a str,
 }
 
 #[derive(Template)]
 #[template(path = "login.html")]
 pub struct LoginTemplate<'a> {
-	pub logged_in: bool,
-	pub username: Option<&'a str>,
+    pub logged_in: bool,
+    pub username: Option<&'a str>,
 }
 
 #[derive(Template)]
 #[template(path = "index.html")]
 pub struct IndexTemplate<'a> {
-	pub logged_in: bool,
-	pub username: Option<&'a str>,
-}
-=======
-    pub name: &'a str,
-}
->>>>>>> 25c0ffef
+    pub logged_in: bool,
+    pub username: Option<&'a str>,
+}