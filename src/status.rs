use crate::frontend::TemplateToPubResponse;
use crate::session::MainData;
use crate::templates::StatusTemplate;
use actix_web::{get, web, Responder};

#[get("/status")]
<<<<<<< HEAD
pub async fn status_get(
    my: web::Data<MainData<'_>>,
    ctx: web::ReqData<frontend::Context>,
) -> impl Responder {
=======
pub async fn view_status(my: web::Data<MainData<'static>>) -> impl Responder {
>>>>>>> f7ecd945
    for (key, value) in &*my.cache.sessions.read().unwrap() {
        println!(
            "Session: {} / {:?}",
            key,
            value.expire.format("%Y-%m-%d %H:%M:%S").to_string()
        );
    }
    StatusTemplate {
        start_time: &my.cache.start_time.format("%Y-%m-%d %H:%M:%S").to_string(),
        logged_in: true,
        username: None,
    }
    .to_pub_response()
}<|MERGE_RESOLUTION|>--- conflicted
+++ resolved
@@ -4,14 +4,7 @@
 use actix_web::{get, web, Responder};
 
 #[get("/status")]
-<<<<<<< HEAD
-pub async fn status_get(
-    my: web::Data<MainData<'_>>,
-    ctx: web::ReqData<frontend::Context>,
-) -> impl Responder {
-=======
-pub async fn view_status(my: web::Data<MainData<'static>>) -> impl Responder {
->>>>>>> f7ecd945
+pub async fn view_status(my: web::Data<MainData<'_>>) -> impl Responder {
     for (key, value) in &*my.cache.sessions.read().unwrap() {
         println!(
             "Session: {} / {:?}",
