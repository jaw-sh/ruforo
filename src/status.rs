--- conflicted
+++ resolved
@@ -4,11 +4,7 @@
 use actix_web::{get, web, Responder};
 
 #[get("/status")]
-<<<<<<< HEAD
 pub async fn view_status(my: web::Data<MainData<'_>>) -> impl Responder {
-=======
-pub async fn view_status(my: web::Data<MainData<'static>>) -> impl Responder {
->>>>>>> 12af168d
     for (key, value) in &*my.cache.sessions.read().unwrap() {
         println!(
             "Session: {} / {:?}",
