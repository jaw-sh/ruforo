use crate::frontend::TemplateToPubResponse;
use crate::orm::posts::Entity as Post;
use crate::orm::threads::Entity as Thread;
use crate::post::{NewPostFormData, PostForTemplate};
use crate::template::{Paginator, PaginatorToHtml};
use crate::MainData;
use actix_web::{error, get, post, web, Error, HttpResponse, Responder};
use askama_actix::Template;
use sea_orm::{entity::*, query::*, sea_query::Expr, QueryFilter};
use serde::Deserialize;

// TODO: Dynamic page sizing.
const POSTS_PER_PAGE: i32 = 20;

#[derive(Deserialize)]
pub struct NewThreadFormData {
    pub title: String,
    pub subtitle: Option<String>,
    pub content: String,
}

#[derive(Template)]
#[template(path = "thread.html")]
pub struct ThreadTemplate<'a> {
    pub thread: super::orm::threads::Model,
    pub posts: Vec<PostForTemplate<'a>>,
    pub paginator: Paginator,
}

/// Returns which human-readable page number this position will appear in.
pub fn get_page_for_pos(pos: i32) -> i32 {
    ((pos - 1) / POSTS_PER_PAGE) + 1
}

<<<<<<< HEAD
=======
pub fn get_pages_in_thread(post_count: i32) -> i32 {
    (post_count / POSTS_PER_PAGE) + 1
}

>>>>>>> 12af168d
/// Returns the relative URL for the thread at this position.
pub fn get_url_for_pos(thread_id: i32, pos: i32) -> String {
    let page = get_page_for_pos(pos);
    format!(
        "/threads/{}/{}",
        thread_id,
        if page == 1 {
            "".to_owned()
        } else {
            format!("page-{}", page)
        }
    )
}

/// Returns a Responder for a thread at a specific page.
async fn get_thread_and_replies_for_page(
    data: &MainData<'_>,
    thread_id: i32,
    page: i32,
) -> Result<impl Responder, Error> {
    use crate::orm::{posts, threads};
    use futures::{future::TryFutureExt, try_join};

    let thread = Thread::find_by_id(thread_id)
        .one(&data.pool)
        .await
        .map_err(|_| error::ErrorInternalServerError("Could not look up thread."))?
        .ok_or_else(|| error::ErrorNotFound("Thread not found."))?;

    // Update thread to include views.
    let tfuture = Thread::update_many()
        .col_expr(
            threads::Column::ViewCount,
            Expr::value(thread.view_count + 1),
        )
        .filter(threads::Column::Id.eq(thread_id))
        .exec(&data.pool)
        //.await
        .map_err(|err| error::ErrorInternalServerError(err));

    // Load posts, their ugc associations, and their living revision.
    let pfuture = Post::find()
        .find_also_linked(posts::PostToUgcRevision)
        .filter(posts::Column::ThreadId.eq(thread_id))
        .filter(
            posts::Column::Position.between((page - 1) * POSTS_PER_PAGE + 1, page * POSTS_PER_PAGE),
        )
        .order_by_asc(posts::Column::Position)
        .order_by_asc(posts::Column::CreatedAt)
        .all(&data.pool)
        //.await
        .map_err(|_| error::ErrorInternalServerError("Could not find posts for this thread."));

    // Multi-thread drifting!
    let (presults, _) =
        try_join!(pfuture, tfuture).map_err(|err| error::ErrorInternalServerError(err))?;

    let mut posts = Vec::new();
    for (p, u) in &presults {
        posts.push(PostForTemplate::from_orm(&p, &u));
    }

<<<<<<< HEAD
    ThreadTemplate { thread, posts }.to_pub_response()
=======
    let paginator = dbg!(Paginator {
        base_url: format!("/threads/{}/", thread_id),
        this_page: page,
        page_count: get_pages_in_thread(thread.post_count),
    });

    ThreadTemplate {
        thread,
        posts,
        paginator,
    }
    .to_pub_response()
>>>>>>> 12af168d
}

#[post("/threads/{thread_id}/post-reply")]
pub async fn create_reply(
    data: web::Data<MainData<'_>>,
    path: web::Path<(i32,)>,
    form: web::Form<NewPostFormData>,
) -> Result<impl Responder, Error> {
    use crate::orm::{posts, threads};
    use crate::ugc::{create_ugc, NewUgcPartial};

    // Begin Transaction
    let txn = data
        .pool
        .begin()
        .await
        .map_err(|err| error::ErrorInternalServerError(err))?;

    let thread_id = path.into_inner().0;
    let our_thread = Thread::find_by_id(thread_id)
        .one(&txn)
        .await
        .map_err(|_| error::ErrorInternalServerError("Could not look up thread."))?
        .ok_or_else(|| error::ErrorNotFound("Thread not found."))?;

    // Insert ugc and first revision
    let ugc_revision = create_ugc(
        &txn,
        NewUgcPartial {
            ip_id: None,
            user_id: None,
            content: &form.content,
        },
    )
    .await
    .map_err(|err| error::ErrorInternalServerError(err))?;

    // Insert post
    let new_post = posts::ActiveModel {
        thread_id: Set(our_thread.id),
        ugc_id: ugc_revision.ugc_id,
        created_at: ugc_revision.created_at,
        position: Set(our_thread.post_count + 1),
        ..Default::default()
    }
    .insert(&txn)
    .await
    .map_err(|err| error::ErrorInternalServerError(err))?;

    // Commit transaction
    txn.commit()
        .await
        .map_err(|err| error::ErrorInternalServerError(err))?;

    // Update thread
    let post_id = new_post.id.clone().unwrap(); // TODO: Change once SeaQL 0.5.0 is out
    threads::Entity::update_many()
        .col_expr(
            threads::Column::PostCount,
            Expr::value(our_thread.post_count + 1),
        )
        .col_expr(threads::Column::LastPostId, Expr::value(post_id))
        .col_expr(
            threads::Column::LastPostAt,
            Expr::value(new_post.created_at.clone().unwrap()), // TODO: Change once SeaQL 0.5.0 is out
        )
        .filter(threads::Column::Id.eq(thread_id))
        .exec(&data.pool)
        .await
        .map_err(|err| error::ErrorInternalServerError(err))?;

    Ok(HttpResponse::Found()
        .append_header((
            "Location",
            get_url_for_pos(our_thread.id, our_thread.post_count + 1),
        ))
        .finish())
}

#[get("/threads/{thread_id}/")]
pub async fn view_thread(
    path: web::Path<(i32,)>,
<<<<<<< HEAD
    data: web::Data<MainData<'_>>,
=======
    data: web::Data<MainData<'static>>,
>>>>>>> 12af168d
) -> Result<impl Responder, Error> {
    get_thread_and_replies_for_page(&data, path.into_inner().0, 1).await
}

#[get("/threads/{thread_id}/page-{page}")]
pub async fn view_thread_page(
    path: web::Path<(i32, i32)>,
<<<<<<< HEAD
    data: web::Data<MainData<'_>>,
=======
    data: web::Data<MainData<'static>>,
>>>>>>> 12af168d
) -> Result<impl Responder, Error> {
    let params = path.into_inner();

    if params.1 > 1 {
        get_thread_and_replies_for_page(&data, params.0, params.1).await
    } else {
        get_thread_and_replies_for_page(&data, params.0, 1).await
        //Ok(HttpResponse::Found()
        //    .append_header(("Location", format!("/threads/{}/", params.0)))
        //    .finish())
    }
}

pub fn validate_thread_form(
    form: web::Form<NewThreadFormData>,
) -> Result<NewThreadFormData, Error> {
    let title = form.title.trim().to_owned();
    let subtitle = form.subtitle.to_owned().filter(|x| !x.is_empty());

    if title.is_empty() {
        return Err(error::ErrorUnprocessableEntity(
            "Threads must have a title.",
        ));
    }

    Ok(NewThreadFormData {
        title,
        subtitle,
        content: form.content.to_owned(),
    })
}<|MERGE_RESOLUTION|>--- conflicted
+++ resolved
@@ -32,13 +32,10 @@
     ((pos - 1) / POSTS_PER_PAGE) + 1
 }
 
-<<<<<<< HEAD
-=======
 pub fn get_pages_in_thread(post_count: i32) -> i32 {
     (post_count / POSTS_PER_PAGE) + 1
 }
 
->>>>>>> 12af168d
 /// Returns the relative URL for the thread at this position.
 pub fn get_url_for_pos(thread_id: i32, pos: i32) -> String {
     let page = get_page_for_pos(pos);
@@ -101,9 +98,6 @@
         posts.push(PostForTemplate::from_orm(&p, &u));
     }
 
-<<<<<<< HEAD
-    ThreadTemplate { thread, posts }.to_pub_response()
-=======
     let paginator = dbg!(Paginator {
         base_url: format!("/threads/{}/", thread_id),
         this_page: page,
@@ -116,7 +110,6 @@
         paginator,
     }
     .to_pub_response()
->>>>>>> 12af168d
 }
 
 #[post("/threads/{thread_id}/post-reply")]
@@ -199,11 +192,7 @@
 #[get("/threads/{thread_id}/")]
 pub async fn view_thread(
     path: web::Path<(i32,)>,
-<<<<<<< HEAD
     data: web::Data<MainData<'_>>,
-=======
-    data: web::Data<MainData<'static>>,
->>>>>>> 12af168d
 ) -> Result<impl Responder, Error> {
     get_thread_and_replies_for_page(&data, path.into_inner().0, 1).await
 }
@@ -211,11 +200,7 @@
 #[get("/threads/{thread_id}/page-{page}")]
 pub async fn view_thread_page(
     path: web::Path<(i32, i32)>,
-<<<<<<< HEAD
     data: web::Data<MainData<'_>>,
-=======
-    data: web::Data<MainData<'static>>,
->>>>>>> 12af168d
 ) -> Result<impl Responder, Error> {
     let params = path.into_inner();
 
