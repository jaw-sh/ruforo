--- conflicted
+++ resolved
@@ -192,29 +192,16 @@
 #[get("/threads/{thread_id}/")]
 pub async fn view_thread(
     path: web::Path<(i32,)>,
-<<<<<<< HEAD
     data: web::Data<MainData<'static>>,
 ) -> Result<impl Responder, Error> {
     get_thread_and_replies_for_page(&data, path.into_inner().0, 1).await
-=======
-    data: web::Data<MainData<'_>>,
-    ctx: web::ReqData<frontend::Context>,
-) -> Result<HttpResponse, Error> {
-    get_thread_and_replies_for_page(&data, path.into_inner().0, 1, &ctx).await
->>>>>>> 4bb1fd92
 }
 
 #[get("/threads/{thread_id}/page-{page}")]
 pub async fn view_thread_page(
     path: web::Path<(i32, i32)>,
-<<<<<<< HEAD
     data: web::Data<MainData<'static>>,
 ) -> Result<impl Responder, Error> {
-=======
-    data: web::Data<MainData<'_>>,
-    ctx: web::ReqData<frontend::Context>,
-) -> Result<HttpResponse, Error> {
->>>>>>> 4bb1fd92
     let params = path.into_inner();
 
     if params.1 > 1 {
