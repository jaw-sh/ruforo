use crate::orm::{posts, threads};
use actix_web::{error, get, post, web, Error, HttpResponse};
use askama_actix::Template;
<<<<<<< HEAD
use ruforo::MyAppData;
use sea_orm::{entity::*, Set};
=======
use chrono::prelude::Utc;
use ruforo::MainData;
>>>>>>> c8bba03d
use serde::Deserialize;

#[derive(Deserialize)]
pub struct NewThreadFormData {
    title: String,
    subtitle: Option<String>,
    content: String,
}

#[derive(Template)]
#[template(path = "forum.html")]
pub struct ForumTemplate {
    pub threads: Vec<threads::Model>,
}

#[post("/forums/post-thread")]
pub async fn create_thread(
    data: web::Data<MainData<'static>>,
    form: web::Form<NewThreadFormData>,
) -> Result<HttpResponse, Error> {
    use crate::ugc::{create_ugc, NewUgcPartial};

    // TODO: This belongs in a transaction!
    // Step 1. Create the UGC.
    let revision = create_ugc(
        &data.pool,
        NewUgcPartial {
            ip_id: None,
            user_id: None,
            content: form.content.to_owned(),
        },
    )
    .await
    .map_err(|err| error::ErrorInternalServerError(err))?;

    // Step 2. Create a thread.
    let thread = threads::ActiveModel {
        //user_id
        created_at: revision.created_at.to_owned(),
        title: Set(form.title.trim().to_owned()),
        subtitle: Set(form
            .subtitle
            .to_owned()
            .map(|s| s.trim().to_owned())
            .filter(|s| s.len() != 0)),
        ..Default::default()
    };
    let thread_res = threads::Entity::insert(thread)
        .exec(&data.pool)
        .await
        .map_err(|_| error::ErrorInternalServerError("Failed to insert new thread."))?;

    // Step 3. Create a post with the correct associations.
    posts::ActiveModel {
        thread_id: Set(thread_res.last_insert_id),
        ugc_id: revision.id,
        created_at: revision.created_at.to_owned(),
        ..Default::default()
    }
    .insert(&data.pool)
    .await
    .map_err(|_| error::ErrorInternalServerError("Failed to insert new post."))?;

    Ok(HttpResponse::Found()
        .append_header((
            "Location",
            format!("/threads/{}/", thread_res.last_insert_id),
        ))
        .finish())
}

#[get("/forums/")]
<<<<<<< HEAD
pub async fn read_forum(data: web::Data<MyAppData<'static>>) -> Result<HttpResponse, Error> {
    match threads::Entity::find().all(&data.pool).await {
        Ok(threads) => {
            return Ok(HttpResponse::Ok().body(ForumTemplate { threads }.render().unwrap()))
=======
pub async fn read_forum(data: web::Data<MainData<'static>>) -> Result<HttpResponse, Error> {
    let conn = match data.pool.get() {
        Ok(conn) => conn,
        Err(err) => return Err(error::ErrorInternalServerError(err)),
    };

    let our_threads: Vec<Thread> = threads
        .get_results::<Thread>(&conn)
        .expect("error fetching ugc");

    Ok(HttpResponse::Ok().body(
        ForumTemplate {
            threads: our_threads,
>>>>>>> c8bba03d
        }
        Err(_) => return Err(error::ErrorNotFound("Thread not found.")),
    }
}<|MERGE_RESOLUTION|>--- conflicted
+++ resolved
@@ -1,13 +1,8 @@
 use crate::orm::{posts, threads};
+use crate::MainData;
 use actix_web::{error, get, post, web, Error, HttpResponse};
 use askama_actix::Template;
-<<<<<<< HEAD
-use ruforo::MyAppData;
-use sea_orm::{entity::*, Set};
-=======
-use chrono::prelude::Utc;
-use ruforo::MainData;
->>>>>>> c8bba03d
+use sea_orm::entity::*;
 use serde::Deserialize;
 
 #[derive(Deserialize)]
@@ -80,26 +75,10 @@
 }
 
 #[get("/forums/")]
-<<<<<<< HEAD
-pub async fn read_forum(data: web::Data<MyAppData<'static>>) -> Result<HttpResponse, Error> {
+pub async fn read_forum(data: web::Data<MainData<'static>>) -> Result<HttpResponse, Error> {
     match threads::Entity::find().all(&data.pool).await {
         Ok(threads) => {
             return Ok(HttpResponse::Ok().body(ForumTemplate { threads }.render().unwrap()))
-=======
-pub async fn read_forum(data: web::Data<MainData<'static>>) -> Result<HttpResponse, Error> {
-    let conn = match data.pool.get() {
-        Ok(conn) => conn,
-        Err(err) => return Err(error::ErrorInternalServerError(err)),
-    };
-
-    let our_threads: Vec<Thread> = threads
-        .get_results::<Thread>(&conn)
-        .expect("error fetching ugc");
-
-    Ok(HttpResponse::Ok().body(
-        ForumTemplate {
-            threads: our_threads,
->>>>>>> c8bba03d
         }
         Err(_) => return Err(error::ErrorNotFound("Thread not found.")),
     }
